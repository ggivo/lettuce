package com.lambdaworks.redis;

import java.util.concurrent.TimeUnit;

import com.lambdaworks.redis.api.StatefulRedisConnection;
import com.lambdaworks.redis.api.async.RedisAsyncCommands;
import com.lambdaworks.redis.api.async.RedisTransactionalAsyncCommands;

/**
 * A complete asynchronous and thread-safe Redis API with 400+ Methods.
 * 
 * @param <K> Key type.
 * @param <V> Value type.
 * @author <a href="mailto:mpaluch@paluch.biz">Mark Paluch</a>
 * @since 3.0
 * @deprecated Use {@link RedisAsyncCommands}
 */
@Deprecated
public interface RedisAsyncConnection<K, V> extends RedisHashesAsyncConnection<K, V>, RedisKeysAsyncConnection<K, V>,
        RedisStringsAsyncConnection<K, V>, RedisListsAsyncConnection<K, V>, RedisSetsAsyncConnection<K, V>,
        RedisSortedSetsAsyncConnection<K, V>, RedisScriptingAsyncConnection<K, V>, RedisServerAsyncConnection<K, V>,
        RedisHLLAsyncConnection<K, V>, RedisGeoAsyncConnection<K, V>, BaseRedisAsyncConnection<K, V>,
        RedisClusterAsyncConnection<K, V> {
<<<<<<< HEAD

=======
>>>>>>> 215dbee2
    /**
     * Set the default timeout for operations.
     * 
     * @param timeout the timeout value
     * @param unit the unit of the timeout value
     */
    void setTimeout(long timeout, TimeUnit unit);

    /**
     * Authenticate to the server.
     * 
     * @param password the password
     * @return String simple-string-reply
     */
    String auth(String password);

    /**
     * Change the selected database for the current connection.
     * 
     * @param db the database number
     * @return String simple-string-reply
     */
    String select(int db);

    /**
     * @return the underlying connection.
     */
    StatefulRedisConnection<K, V> getStatefulConnection();

}<|MERGE_RESOLUTION|>--- conflicted
+++ resolved
@@ -21,10 +21,6 @@
         RedisSortedSetsAsyncConnection<K, V>, RedisScriptingAsyncConnection<K, V>, RedisServerAsyncConnection<K, V>,
         RedisHLLAsyncConnection<K, V>, RedisGeoAsyncConnection<K, V>, BaseRedisAsyncConnection<K, V>,
         RedisClusterAsyncConnection<K, V> {
-<<<<<<< HEAD
-
-=======
->>>>>>> 215dbee2
     /**
      * Set the default timeout for operations.
      * 
